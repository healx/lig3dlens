--- conflicted
+++ resolved
@@ -3,12 +3,7 @@
 
 # IDE files
 .idea
-<<<<<<< HEAD
-./build
-python-version
-=======
 .python-version
 
 # test artefacts
-*.tox
->>>>>>> 005c6e89
+*.tox