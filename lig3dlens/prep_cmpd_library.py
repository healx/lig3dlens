--- conflicted
+++ resolved
@@ -253,25 +253,13 @@
         tqdm_kwargs={"desc": "Standardising compound library"},
     )
 
-    # Filter out None results (molecules that failed processing)
-    mols_lib_sdt = [r for r in mols_lib_sdt if r is not None]
-    logger.debug(
-        f"Successfully standardized {len(mols_lib_sdt)} out of {len(mols_lib)} compounds"
-    )
-
-    mols_lib_sdt = pd.DataFrame(mols_lib_sdt)
-
-    # Drop the initial 'ROMol' column to reduce the allocated memory (if it exists)
-    if "ROMol" in mols_lib_sdt.columns:
-        mols_lib_sdt.drop(columns=["ROMol"], inplace=True)
+    mols_lib_sdt = pd.DataFrame([r for r in mols_lib_sdt if r is not None])
+
+    # Drop the initial 'ROMol' column to reduce the allocated memory
+    mols_lib_sdt.drop(columns=["ROMol"], inplace=True)
     mols_lib_sdt.reset_index(inplace=True, drop=True)
 
     logger.debug(f"There are {mols_lib_sdt.shape[0]} cmpds after standardization")
-
-    # Check if we have any compounds left after standardization
-    if mols_lib_sdt.empty:
-        logger.error("No compounds survived standardization. Check input file quality.")
-        raise click.ClickException("No valid compounds found after standardization")
 
     # Free up memory by deleting the previous dataframe
     mols_lib = None
@@ -301,23 +289,7 @@
             tqdm_kwargs={"desc": "Calculating physchem properties"},
         )
 
-<<<<<<< HEAD
         mols_lib_descs = pd.DataFrame(mols_lib_descs)
-=======
-    # Filter out None results (invalid SMILES that were skipped)
-    mols_lib_descs = [r for r in mols_lib_descs if r is not None]
-    logger.debug(
-        f"Successfully calculated descriptors for {len(mols_lib_descs)} compounds"
-    )
-
-    if not mols_lib_descs:
-        logger.error(
-            "No compounds had valid descriptors calculated. Check SMILES quality."
-        )
-        raise click.ClickException("No valid descriptors could be calculated")
-
-    mols_lib_descs = pd.DataFrame(mols_lib_descs)
->>>>>>> 131f36f6
 
         # Free up memory by deleting the previous dataframe
         mols_lib_sdt = None
